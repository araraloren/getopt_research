[package]
name = "getopt_main"
version = "0.1.0"
authors = ["lance"]
edition = "2018"

# See more keys and their definitions at https://doc.rust-lang.org/cargo/reference/manifest.html

[dependencies]
getopt-rs = { path = "getopt-rs", features = [ ] }
getopt-rs-macro = { path = "getopt-rs-macro", features = [ ] }
simplelog = "0.10.0"
regex = "*"
<<<<<<< HEAD
async-std = {version = "1.9", features = [ "attributes", "std" ]}
async-trait = "0.1"
=======
maybe-async = { version = "0.2.4", features = [ "is_sync" ] }
async-std = { version = "*", features = [ "default", "std", "attributes" ] }
>>>>>>> bcf41881
<|MERGE_RESOLUTION|>--- conflicted
+++ resolved
@@ -11,10 +11,5 @@
 getopt-rs-macro = { path = "getopt-rs-macro", features = [ ] }
 simplelog = "0.10.0"
 regex = "*"
-<<<<<<< HEAD
 async-std = {version = "1.9", features = [ "attributes", "std" ]}
-async-trait = "0.1"
-=======
-maybe-async = { version = "0.2.4", features = [ "is_sync" ] }
-async-std = { version = "*", features = [ "default", "std", "attributes" ] }
->>>>>>> bcf41881
+async-trait = "0.1"