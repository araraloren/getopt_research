<<<<<<< HEAD
[package]
name = "getopt-rs"
version = "0.1.0"
authors = ["lance"]
edition = "2018"

# See more keys and their definitions at https://doc.rust-lang.org/cargo/reference/manifest.html

[dependencies]
thiserror = "1.0.24"
log = "0.4.14"
async-trait = "0.1"
getopt-rs-macro = { path = "../getopt-rs-macro", features = [ ] }

[features]
async = []
=======
[package]
name = "getopt-rs"
version = "0.1.0"
authors = ["lance"]
edition = "2018"

# See more keys and their definitions at https://doc.rust-lang.org/cargo/reference/manifest.html

[dependencies]
thiserror = "1.0.24"
log = "0.4.14"
maybe-async = "0.2.4"
async-trait = "0.1"
>>>>>>> bcf41881
<|MERGE_RESOLUTION|>--- conflicted
+++ resolved
@@ -1,32 +1,17 @@
-<<<<<<< HEAD
-[package]
-name = "getopt-rs"
-version = "0.1.0"
-authors = ["lance"]
-edition = "2018"
-
-# See more keys and their definitions at https://doc.rust-lang.org/cargo/reference/manifest.html
-
-[dependencies]
-thiserror = "1.0.24"
-log = "0.4.14"
-async-trait = "0.1"
-getopt-rs-macro = { path = "../getopt-rs-macro", features = [ ] }
-
-[features]
-async = []
-=======
-[package]
-name = "getopt-rs"
-version = "0.1.0"
-authors = ["lance"]
-edition = "2018"
-
-# See more keys and their definitions at https://doc.rust-lang.org/cargo/reference/manifest.html
-
-[dependencies]
-thiserror = "1.0.24"
-log = "0.4.14"
-maybe-async = "0.2.4"
-async-trait = "0.1"
->>>>>>> bcf41881
+[package]
+name = "getopt-rs"
+version = "0.1.0"
+authors = ["lance"]
+edition = "2018"
+
+# See more keys and their definitions at https://doc.rust-lang.org/cargo/reference/manifest.html
+
+[dependencies]
+thiserror = "1.0.24"
+log = "0.4.14"
+async-trait = "0.1"
+getopt-rs-macro = { path = "../getopt-rs-macro", features = [ ] }
+
+[features]
+async = []
+