--- conflicted
+++ resolved
@@ -21,7 +21,6 @@
 
 use std::fmt::Debug;
 use std::collections::HashMap;
-<<<<<<< HEAD
 use async_trait::async_trait;
 
 /// Parser will parse the given argument, generate the [`Context`] and publish it to [`Publisher`].
@@ -105,12 +104,6 @@
     /// Parse the given argument, return Err if the argument not matched.
     #[cfg(not(feature="async"))]
     fn parse(&mut self, iter: &mut dyn IndexIterator) -> Result<Option<bool>>;
-=======
-
-#[maybe_async::maybe_async(?Send)]
-pub trait Parser: Debug + Publisher<Box<dyn Proc>> {
-    async fn parse(&mut self, iter: &mut dyn IndexIterator) -> Result<Option<bool>>;
->>>>>>> bcf41881
 
     /// Parse the given argument, return Err if the argument not matched.
     #[cfg(feature="async")]
@@ -259,16 +252,10 @@
     }
 }
 
-<<<<<<< HEAD
 #[async_trait(?Send)]
 impl Parser for ForwardParser {
     #[cfg(not(feature="async"))]
     fn parse(&mut self, iter: &mut dyn IndexIterator) -> Result<Option<bool>> {
-=======
-#[maybe_async::maybe_async(?Send)]
-impl Parser for ForwardParser {
-    async fn parse(&mut self, iter: &mut dyn IndexIterator) -> Result<Option<bool>> {
->>>>>>> bcf41881
         if self.set.is_none() {
             return Ok(None);
         }
@@ -524,16 +511,10 @@
     }
 }
 
-<<<<<<< HEAD
 #[async_trait(?Send)]
 impl Publisher<Box<dyn Proc>> for ForwardParser {
     #[cfg(not(feature="async"))]
     fn publish(&mut self, msg: Box<dyn Proc>) -> Result<bool> {
-=======
-#[maybe_async::maybe_async(?Send)]
-impl Publisher<Box<dyn Proc>> for ForwardParser {
-    async fn publish(&mut self, msg: Box<dyn Proc>) -> Result<bool> {
->>>>>>> bcf41881
         let mut proc = msg;
 
         debug!("Receive msg<{:?}> => {:?}", &proc.id(), &proc);
@@ -727,16 +708,10 @@
     }
 }
 
-<<<<<<< HEAD
 #[async_trait(?Send)]
 impl Parser for DelayParser {
     #[cfg(not(feature="async"))]
     fn parse(&mut self, iter: &mut dyn IndexIterator) -> Result<Option<bool>> {
-=======
-#[maybe_async::maybe_async(?Send)]
-impl Parser for DelayParser {
-    async fn parse(&mut self, iter: &mut dyn IndexIterator) -> Result<Option<bool>> {
->>>>>>> bcf41881
         if self.set.is_none() {
             return Ok(None);
         }
@@ -1468,27 +1443,6 @@
                         cp.app_ctx(non_opt);
                     }
                     self.publish(cp).await?;
-<<<<<<< HEAD
-=======
-                }
-            }
-        }
-
-        // set delay value 
-        {
-            let ids: Vec<_> = self.value_mapper.keys().map(|v| v.clone()).collect();
-
-            for id in ids {
-                if let Some(x) = self.value_mapper.remove_entry(&id) {
-                    let opt = self.set.as_mut().unwrap().get_opt_mut(id.clone()).unwrap();
-
-                    opt.set_value(x.1);
-                    
-                    let callback_type = opt.callback_type();
-
-                    opt.set_need_invoke(false);
-                    self.invoke_callback(&id, callback_type)?;
->>>>>>> bcf41881
                 }
             }
         }
@@ -1559,16 +1513,10 @@
     }
 }
 
-<<<<<<< HEAD
 #[async_trait(?Send)]
 impl Publisher<Box<dyn Proc>> for PreParser {
     #[cfg(not(feature="async"))]
     fn publish(&mut self, msg: Box<dyn Proc>) -> Result<bool> {
-=======
-#[maybe_async::maybe_async(?Send)]
-impl Publisher<Box<dyn Proc>> for DelayParser {
-    async fn publish(&mut self, msg: Box<dyn Proc>) -> Result<bool> {
->>>>>>> bcf41881
         let mut proc = msg;
 
         debug!("Receive msg<{:?}> => {:?}", &proc.id(), &proc);
@@ -1576,13 +1524,8 @@
         for index in 0 .. self.cached_infos.len() {
             let info = self.cached_infos.get_mut(index).unwrap();
             let opt = self.set.as_mut().unwrap().get_opt_mut(info.id()).unwrap(); // id always exist, so just unwrap
-<<<<<<< HEAD
             let res = proc.process(opt).unwrap_or(false); // ignore error
             let need_invoke = opt.is_need_invoke();
-=======
-            let res = proc.process(opt).await?;
-            let mut need_invoke = opt.is_need_invoke();
->>>>>>> bcf41881
             let callback_type = opt.callback_type();
 
             if res {
