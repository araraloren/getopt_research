<<<<<<< HEAD

pub mod id;
pub mod error;
pub mod callback;
pub mod opt;
pub mod ctx;
pub mod set;
pub mod arg;
pub mod proc;
pub mod utils;
pub mod parser;
pub mod nonopt;

#[macro_use]
extern crate log;

extern crate async_trait;

pub mod prelude {
    pub use crate::set::Set;
    pub use crate::error::Result;
    pub use crate::parser::Parser;
    pub use crate::set::DefaultSet;
    pub use crate::arg::IndexIterator;
    pub use crate::arg::ArgIterator;
    pub use crate::id::IdGenerator;
    pub use crate::id::DefaultIdGen;
    pub use crate::getopt_impl;
    
    /// getopt will set do the previous work for you,
    /// and call the getopt_impl.
    /// 
    /// For example,
    /// the `ai` is an instance of [`ArgIterator`].
    /// The `parser` is an instance of [`Parser`].
    /// And `set` is an instance of [`Set`].
    /// 
    /// `getopt(ai, parser, set)` will expand to 
    /// ```ignore
    /// {
    ///     let mut parsers: Vec<Box<dyn Parser>> = ::alloc::vec::Vec::new();
    ///     set.subscribe_from(&mut parser);
    ///     parser.publish_to(Box::new(set));
    ///     parsers.push(Box::new(parser));
    ///     getopt_impl(&mut ai, parsers)
    /// }
    /// ```
    /// 
    /// `getopt(ai, parser1, set1, parser2, set2)` will expand to 
    /// ```ignore
    /// {
    ///     let mut parsers: Vec<Box<dyn Parser>> = ::alloc::vec::Vec::new();
    ///     set1.subscribe_from(&mut parser1);
    ///     parser1.publish_to(Box::new(set1));
    ///     parsers.push(Box::new(parser1));
    ///     set2.subscribe_from(&mut parser2);
    ///     parser2.publish_to(Box::new(set2));
    ///     parsers.push(Box::new(parser2));
    ///     getopt_impl(&mut ai, parsers)
    /// }
    /// ```
    pub use getopt_rs_macro::getopt;
}

use prelude::*;

#[cfg(not(feature="async"))]
pub fn getopt_impl(iter: &mut dyn IndexIterator, parsers: Vec<Box<dyn Parser>>) -> Result<Option<Box<dyn Parser>>> {
    for mut parser in parsers {
        let ret = parser.parse(iter)?;

        if let Some(ret) = ret {
            if ret {
                return Ok(Some(parser));
            }
            else {
                iter.reset();
            }
        }
    }
    Ok(None)
}

#[cfg(feature="async")]
pub async fn getopt_impl(iter: &mut dyn IndexIterator, parsers: Vec<Box<dyn Parser>>) -> Result<Option<Box<dyn Parser>>> {
    for mut parser in parsers {
        let ret = parser.parse(iter).await?;

        if let Some(ret) = ret {
            if ret {
                return Ok(Some(parser));
            }
            else {
                iter.reset();
            }
        }
    }
    Ok(None)
}

pub fn create_idgenerator(id: u64) -> Box<dyn IdGenerator>  {
    Box::new(DefaultIdGen::new(crate::id::Identifier::new(id)))
=======

pub mod id;
pub mod error;
pub mod callback;
pub mod opt;
pub mod ctx;
pub mod set;
pub mod arg;
pub mod proc;
pub mod utils;
pub mod parser;
pub mod nonopt;

#[macro_use]
extern crate log;
#[macro_use]
extern crate maybe_async;

pub mod prelude {
    pub use crate::set::Set;
    pub use crate::error::Result;
    pub use crate::parser::Parser;
    pub use crate::set::DefaultSet;
    pub use crate::arg::IndexIterator;
    pub use crate::arg::ArgIterator;
    pub use crate::id::IdGenerator;
    pub use crate::id::DefaultIdGen;
}

use prelude::*;

#[macro_export]
macro_rules! getopt {
    ( $( $parser:ident ),+ ) => {{
        use getopt_rs::getopt_impl;
        use getopt_rs::arg::IndexIterator;
        use getopt_rs::arg::ArgIterator;

        let parsers: Vec<Box<dyn Parser>>  = vec![ $( Box::new($parser) ),+ ];
        let mut iter = ArgIterator::new();

        iter.set_args(&mut std::env::args().skip(1));
        getopt_impl(&mut iter, parsers)
    }};

    ( $iter:expr, $( $parser:ident ),+ ) => {{
        use getopt_rs::getopt_impl;

        let parsers: Vec<Box<dyn Parser>>  = vec![ $( Box::new($parser) ),+ ];

        getopt_impl($iter, parsers)
    }};
}

#[maybe_async::maybe_async]
pub async fn getopt_impl(iter: &mut dyn IndexIterator, parsers: Vec<Box<dyn Parser>>) -> Option<Box<dyn Parser>> {
    for mut parser in parsers {
        match parser.parse(iter).await {
            Ok(ret) => {
                if let Some(ret) = ret {
                    if ret {
                        return Some(parser);
                    }
                    else {
                        iter.reset();
                    }
                }
            }
            Err(e) => {
                error!("CATCH {:?}", e);
            }
        }
    }
    None
}

pub fn create_idgenerator(id: u64) -> Box<dyn IdGenerator>  {
    Box::new(DefaultIdGen::new(crate::id::Identifier::new(id)))
>>>>>>> bcf41881
}<|MERGE_RESOLUTION|>--- conflicted
+++ resolved
@@ -1,184 +1,102 @@
-<<<<<<< HEAD
-
-pub mod id;
-pub mod error;
-pub mod callback;
-pub mod opt;
-pub mod ctx;
-pub mod set;
-pub mod arg;
-pub mod proc;
-pub mod utils;
-pub mod parser;
-pub mod nonopt;
-
-#[macro_use]
-extern crate log;
-
-extern crate async_trait;
-
-pub mod prelude {
-    pub use crate::set::Set;
-    pub use crate::error::Result;
-    pub use crate::parser::Parser;
-    pub use crate::set::DefaultSet;
-    pub use crate::arg::IndexIterator;
-    pub use crate::arg::ArgIterator;
-    pub use crate::id::IdGenerator;
-    pub use crate::id::DefaultIdGen;
-    pub use crate::getopt_impl;
-    
-    /// getopt will set do the previous work for you,
-    /// and call the getopt_impl.
-    /// 
-    /// For example,
-    /// the `ai` is an instance of [`ArgIterator`].
-    /// The `parser` is an instance of [`Parser`].
-    /// And `set` is an instance of [`Set`].
-    /// 
-    /// `getopt(ai, parser, set)` will expand to 
-    /// ```ignore
-    /// {
-    ///     let mut parsers: Vec<Box<dyn Parser>> = ::alloc::vec::Vec::new();
-    ///     set.subscribe_from(&mut parser);
-    ///     parser.publish_to(Box::new(set));
-    ///     parsers.push(Box::new(parser));
-    ///     getopt_impl(&mut ai, parsers)
-    /// }
-    /// ```
-    /// 
-    /// `getopt(ai, parser1, set1, parser2, set2)` will expand to 
-    /// ```ignore
-    /// {
-    ///     let mut parsers: Vec<Box<dyn Parser>> = ::alloc::vec::Vec::new();
-    ///     set1.subscribe_from(&mut parser1);
-    ///     parser1.publish_to(Box::new(set1));
-    ///     parsers.push(Box::new(parser1));
-    ///     set2.subscribe_from(&mut parser2);
-    ///     parser2.publish_to(Box::new(set2));
-    ///     parsers.push(Box::new(parser2));
-    ///     getopt_impl(&mut ai, parsers)
-    /// }
-    /// ```
-    pub use getopt_rs_macro::getopt;
-}
-
-use prelude::*;
-
-#[cfg(not(feature="async"))]
-pub fn getopt_impl(iter: &mut dyn IndexIterator, parsers: Vec<Box<dyn Parser>>) -> Result<Option<Box<dyn Parser>>> {
-    for mut parser in parsers {
-        let ret = parser.parse(iter)?;
-
-        if let Some(ret) = ret {
-            if ret {
-                return Ok(Some(parser));
-            }
-            else {
-                iter.reset();
-            }
-        }
-    }
-    Ok(None)
-}
-
-#[cfg(feature="async")]
-pub async fn getopt_impl(iter: &mut dyn IndexIterator, parsers: Vec<Box<dyn Parser>>) -> Result<Option<Box<dyn Parser>>> {
-    for mut parser in parsers {
-        let ret = parser.parse(iter).await?;
-
-        if let Some(ret) = ret {
-            if ret {
-                return Ok(Some(parser));
-            }
-            else {
-                iter.reset();
-            }
-        }
-    }
-    Ok(None)
-}
-
-pub fn create_idgenerator(id: u64) -> Box<dyn IdGenerator>  {
-    Box::new(DefaultIdGen::new(crate::id::Identifier::new(id)))
-=======
-
-pub mod id;
-pub mod error;
-pub mod callback;
-pub mod opt;
-pub mod ctx;
-pub mod set;
-pub mod arg;
-pub mod proc;
-pub mod utils;
-pub mod parser;
-pub mod nonopt;
-
-#[macro_use]
-extern crate log;
-#[macro_use]
-extern crate maybe_async;
-
-pub mod prelude {
-    pub use crate::set::Set;
-    pub use crate::error::Result;
-    pub use crate::parser::Parser;
-    pub use crate::set::DefaultSet;
-    pub use crate::arg::IndexIterator;
-    pub use crate::arg::ArgIterator;
-    pub use crate::id::IdGenerator;
-    pub use crate::id::DefaultIdGen;
-}
-
-use prelude::*;
-
-#[macro_export]
-macro_rules! getopt {
-    ( $( $parser:ident ),+ ) => {{
-        use getopt_rs::getopt_impl;
-        use getopt_rs::arg::IndexIterator;
-        use getopt_rs::arg::ArgIterator;
-
-        let parsers: Vec<Box<dyn Parser>>  = vec![ $( Box::new($parser) ),+ ];
-        let mut iter = ArgIterator::new();
-
-        iter.set_args(&mut std::env::args().skip(1));
-        getopt_impl(&mut iter, parsers)
-    }};
-
-    ( $iter:expr, $( $parser:ident ),+ ) => {{
-        use getopt_rs::getopt_impl;
-
-        let parsers: Vec<Box<dyn Parser>>  = vec![ $( Box::new($parser) ),+ ];
-
-        getopt_impl($iter, parsers)
-    }};
-}
-
-#[maybe_async::maybe_async]
-pub async fn getopt_impl(iter: &mut dyn IndexIterator, parsers: Vec<Box<dyn Parser>>) -> Option<Box<dyn Parser>> {
-    for mut parser in parsers {
-        match parser.parse(iter).await {
-            Ok(ret) => {
-                if let Some(ret) = ret {
-                    if ret {
-                        return Some(parser);
-                    }
-                    else {
-                        iter.reset();
-                    }
-                }
-            }
-            Err(e) => {
-                error!("CATCH {:?}", e);
-            }
-        }
-    }
-    None
-}
-
-pub fn create_idgenerator(id: u64) -> Box<dyn IdGenerator>  {
-    Box::new(DefaultIdGen::new(crate::id::Identifier::new(id)))
->>>>>>> bcf41881
+pub mod id;
+pub mod error;
+pub mod callback;
+pub mod opt;
+pub mod ctx;
+pub mod set;
+pub mod arg;
+pub mod proc;
+pub mod utils;
+pub mod parser;
+pub mod nonopt;
+
+#[macro_use]
+extern crate log;
+
+extern crate async_trait;
+
+pub mod prelude {
+    pub use crate::set::Set;
+    pub use crate::error::Result;
+    pub use crate::parser::Parser;
+    pub use crate::set::DefaultSet;
+    pub use crate::arg::IndexIterator;
+    pub use crate::arg::ArgIterator;
+    pub use crate::id::IdGenerator;
+    pub use crate::id::DefaultIdGen;
+    pub use crate::getopt_impl;
+    
+    /// getopt will set do the previous work for you,
+    /// and call the getopt_impl.
+    /// 
+    /// For example,
+    /// the `ai` is an instance of [`ArgIterator`].
+    /// The `parser` is an instance of [`Parser`].
+    /// And `set` is an instance of [`Set`].
+    /// 
+    /// `getopt(ai, parser, set)` will expand to 
+    /// ```ignore
+    /// {
+    ///     let mut parsers: Vec<Box<dyn Parser>> = ::alloc::vec::Vec::new();
+    ///     set.subscribe_from(&mut parser);
+    ///     parser.publish_to(Box::new(set));
+    ///     parsers.push(Box::new(parser));
+    ///     getopt_impl(&mut ai, parsers)
+    /// }
+    /// ```
+    /// 
+    /// `getopt(ai, parser1, set1, parser2, set2)` will expand to 
+    /// ```ignore
+    /// {
+    ///     let mut parsers: Vec<Box<dyn Parser>> = ::alloc::vec::Vec::new();
+    ///     set1.subscribe_from(&mut parser1);
+    ///     parser1.publish_to(Box::new(set1));
+    ///     parsers.push(Box::new(parser1));
+    ///     set2.subscribe_from(&mut parser2);
+    ///     parser2.publish_to(Box::new(set2));
+    ///     parsers.push(Box::new(parser2));
+    ///     getopt_impl(&mut ai, parsers)
+    /// }
+    /// ```
+    pub use getopt_rs_macro::getopt;
+}
+
+use prelude::*;
+
+#[cfg(not(feature="async"))]
+pub fn getopt_impl(iter: &mut dyn IndexIterator, parsers: Vec<Box<dyn Parser>>) -> Result<Option<Box<dyn Parser>>> {
+    for mut parser in parsers {
+        let ret = parser.parse(iter)?;
+
+        if let Some(ret) = ret {
+            if ret {
+                return Ok(Some(parser));
+            }
+            else {
+                iter.reset();
+            }
+        }
+    }
+    Ok(None)
+}
+
+#[cfg(feature="async")]
+pub async fn getopt_impl(iter: &mut dyn IndexIterator, parsers: Vec<Box<dyn Parser>>) -> Result<Option<Box<dyn Parser>>> {
+    for mut parser in parsers {
+        let ret = parser.parse(iter).await?;
+
+        if let Some(ret) = ret {
+            if ret {
+                return Ok(Some(parser));
+            }
+            else {
+                iter.reset();
+            }
+        }
+    }
+    Ok(None)
+}
+
+pub fn create_idgenerator(id: u64) -> Box<dyn IdGenerator>  {
+    Box::new(DefaultIdGen::new(crate::id::Identifier::new(id)))
 }