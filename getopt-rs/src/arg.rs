
use crate::error::Result;
use crate::error::Error;

use std::fmt::Debug;
use std::iter::Iterator;
use async_trait::async_trait;

/// `IndexIterator` iterate the arguments by index.
/// It can access [`current`](IndexIterator::current) and [`next`](IndexIterator::next) argument at same time.
<<<<<<< HEAD
/// ```no_run
/// use getopt_rs::arg::ArgIterator;
/// use getopt_rs::arg::IndexIterator;
/// 
/// let mut ai = ArgIterator::new();
/// 
/// ai.set_args(&mut [
///     "foo",
///     "--foo",
///     "bar",
///     "--bar",
///     "end"
/// ].iter().map(|&v|String::from(v)));
/// 
/// assert_eq!(ai.count(), 5);
/// 
/// assert!(!ai.reach_end());
/// ai.fill_current_and_next();
/// assert_eq!(ai.current_index(), 0);
/// assert_eq!(ai.current(), &Some(String::from("foo")));
/// assert_eq!(ai.next(), &Some(String::from("--foo")));
/// ai.skip();
/// ai.skip();
/// ai.skip();
/// assert!(!ai.reach_end());
/// ai.fill_current_and_next();
/// assert_eq!(ai.current_index(), 3);
/// assert_eq!(ai.current(), &Some(String::from("--bar")));
/// assert_eq!(ai.next(), &Some(String::from("end")));
/// ai.skip();
/// ai.fill_current_and_next();
/// assert_eq!(ai.current(), &Some(String::from("end")));
/// assert_eq!(ai.next(), &None);
/// ai.skip();
/// assert!(ai.reach_end());
/// ``` 
#[async_trait]
=======
#[maybe_async::maybe_async(?Send)]
>>>>>>> bcf41881
pub trait IndexIterator : Debug {
    /// Set [`std::iter::Iterator`] of arguments.
    fn set_args(&mut self, args: &mut dyn Iterator<Item = String>);

    /// Return true if the [`IndexIterator`] is reach end
    fn reach_end(&self) -> bool;

    /// Read current and next argument if they are available
    fn fill_current_and_next(&mut self);

    /// Get current argument
    fn current(&self) -> &Option<String>;

    /// Get current argument's index
    fn current_index(&self) -> usize;

    /// Get total number of arguments
    fn count(&self) -> usize;

    /// Get next argument
    fn next(&self) -> &Option<String>;

    /// Increment the index to next argument 
    fn skip(&mut self);

    /// Parsing current argument to [`Argument`]
<<<<<<< HEAD
    #[cfg(not(feature="async"))]
    fn parse(&self, prefixs: &Vec<String>) -> Result<Argument>;
=======
    async fn parse(&self, prefixs: &Vec<String>) -> Result<Argument>;
>>>>>>> bcf41881

    /// Parsing current argument to [`Argument`]
    #[cfg(feature="async")]
    async fn parse(&self, prefixs: &Vec<String>) -> Result<Argument>;

    fn reset(&mut self);
}

#[derive(Debug, Clone)]
pub struct Argument {
    prefix: Option<String>,

    name: Option<String>,

    value: Option<String>,
}

impl Argument {
    pub fn new(prefix: Option<String>, name: Option<String>, value: Option<String>) -> Self {
        Self {
            prefix,
            name,
            value,
        }
    }

    pub fn get_name(&self) -> Option<&String> {
        self.name.as_ref()
    }

    pub fn get_prefix(&self) -> Option<&String> {
        self.prefix.as_ref()
    }

    pub fn get_value(&self) -> Option<&String> {
        self.value.as_ref()
    }
}

#[derive(Debug)]
pub struct ArgIterator {
    cache_prefixs: Vec<String>,

    index: usize,

    total: usize,

    args: Vec<String>,

    arg: Option<String>,

    next_arg: Option<String>,
}

impl ArgIterator {
    pub fn new() -> Self {
        Self {
            cache_prefixs: vec![],
            index: 0,
            total: 0,
            args: vec![],
            arg: None,
            next_arg: None,
        }
    }

    pub fn from_args(args: &mut dyn std::iter::Iterator<Item = String>) -> Self {
        let mut ret = Self {
            cache_prefixs: vec![],
            index: 0,
            total: 0,
            args: vec![],
            arg: None,
            next_arg: None,
        };
        ret.set_args(args);
        ret
    }
}

<<<<<<< HEAD
#[async_trait]
=======
#[maybe_async::maybe_async(?Send)]
>>>>>>> bcf41881
impl IndexIterator for ArgIterator {
    fn set_args(&mut self, args: &mut dyn std::iter::Iterator<Item = String>) {
        self.args = args.map(|s|s).collect();
        self.total = self.args.len();
        debug!("Set command line to => {:?}", self.args);
    }

    fn reach_end(&self) -> bool {
        self.index >= self.total
    }

    fn fill_current_and_next(&mut self) {
        self.arg = Some(self.args[self.current_index()].clone());
        self.next_arg = if self.current_index() + 1 < self.count() {
            Some(self.args[self.current_index() + 1].clone())
        } else {
            None
        };
    }

    fn current(&self) -> &Option<String> {
        &self.arg
    }

    fn current_index(&self) -> usize {
        self.index
    }

    fn count(&self) -> usize {
        self.total
    }

    fn next(&self) -> &Option<String> {
        &self.next_arg
    }

    fn skip(&mut self) {
        self.index += 1;
    }

<<<<<<< HEAD
    #[cfg(not(feature="async"))]
    fn parse(&self, prefixs: &Vec<String>) -> Result<Argument> {
        parse_argument(self.current(), prefixs)
=======
    async fn parse(&self, prefixs: &Vec<String>) -> Result<Argument> {
        parse_argument(self.current(), prefixs).await
>>>>>>> bcf41881
    }

    #[cfg(feature="async")]
    async fn parse(&self, prefixs: &Vec<String>) -> Result<Argument> {
        parse_argument(self.current(), prefixs).await
    }

    fn reset(&mut self) {
        self.index = 0;
        self.arg = None;
        self.next_arg = None;
    }
}

<<<<<<< HEAD
#[cfg(feature="async")]
pub async fn parse_argument(s: &Option<String>, prefixs: &Vec<String>) -> Result<Argument> {
    parse_argument_impl(s, prefixs)
}

#[cfg(not(feature="async"))]
pub fn parse_argument(s: &Option<String>, prefixs: &Vec<String>) -> Result<Argument> {
    parse_argument_impl(s, prefixs)
}

fn parse_argument_impl(s: &Option<String>, prefixs: &Vec<String>) -> Result<Argument> {
=======
/// Parsing the string to [`Argument`].
/// The given `prefixs` need be sorted by length in descending order.
#[maybe_async::maybe_async]
pub async fn parse_argument(s: &Option<String>, prefixs: &Vec<String>) -> Result<Argument> {
>>>>>>> bcf41881
    match s {
        Some(s) => {
            const SPLIT: &'static str = "=";

            let p_prefix: Option<String>;
            let p_name: Option<String>;
            let mut p_value: Option<String> = None;

            for prefix in prefixs.iter() {
                if s.starts_with(prefix) {
                    let (_, left_str) = s.split_at(prefix.len());

                    if left_str.len() > 0 {
                        p_prefix = Some(prefix.to_owned());
                        let name_or_value: Vec<_> = left_str.splitn(2, SPLIT).collect();

                        if name_or_value.len() > 1 {
                            p_name = Some(name_or_value[0].to_owned());
                            p_value = Some(name_or_value[1].to_owned());
                        }
                        else {
                            p_name = Some(left_str.to_owned());
                        }

                        return Ok(Argument::new(p_prefix, p_name, p_value));
                    }
                }
            }
            Err(Error::InvalidOptionStr(s.clone()))
        }
        None => {
            Err(Error::InvalidNextArgument)
        }
    }
}

#[cfg(test)]
mod tests {
    use super::*;

    #[test]
    fn make_sure_arg_iterator_working() {
        {// test1
            let mut data = ["cpp", "-i=iostream", "-L", "libabc", "-o", "example.c++"]
                                 .iter()
                                 .map(|&a|String::from(a));
            let backup = data.clone().collect();
            let check = vec![
                vec![],
                ["-", "i", "iostream"].iter().map(|&a|String::from(a)).collect(),
                ["-", "L"].iter().map(|&a|String::from(a)).collect(),
                vec![],
                ["-", "o"].iter().map(|&a|String::from(a)).collect(),
            ];

            let mut iter = ArgIterator::new();

            iter.set_args(&mut data);
            testing_one_iterator(&mut iter, &vec!["-".to_owned()], &backup, &check);
        }

        {// test1
            let mut data = ["c", "+std=c11", "-i=stdlib.h", "-L", "libabc", "--include=stdio.h", "example.c++"]
                                 .iter()
                                 .map(|&a|String::from(a));
            let backup = data.clone().collect();
            let check = vec![
                vec![],
                ["+", "std", "c11"].iter().map(|&a|String::from(a)).collect(),
                ["-", "i", "stdlib.h"].iter().map(|&a|String::from(a)).collect(),
                ["-", "L"].iter().map(|&a|String::from(a)).collect(),
                vec![],
                ["--", "include", "stdio.h"].iter().map(|&a|String::from(a)).collect(),
            ];

            let mut iter = ArgIterator::new();

            iter.set_args(&mut data);
            testing_one_iterator(&mut iter, &vec!["--".to_owned(), "-".to_owned(), "+".to_owned()], &backup, &check);
        }
    }

    fn testing_one_iterator(iter: &mut dyn IndexIterator, prefixs: &Vec<String>, original_data: &Vec<String>, check: &Vec<Vec<String>>) {
        
        assert!(iter.current().is_none());
        assert!(iter.next().is_none());
        assert_eq!(iter.count(), original_data.len());

        while ! iter.reach_end() {
            iter.fill_current_and_next();

            assert_eq!( iter.current().as_ref(), original_data.get(iter.current_index()) );
            assert_eq!( iter.next().as_ref(), original_data.get(iter.current_index() + 1) );

            iter.skip();
        }
        assert!(iter.reach_end());

        iter.reset();

        assert!(iter.current().is_none());
        assert!(iter.next().is_none());

        while ! iter.reach_end() {
            iter.fill_current_and_next();

            if let Ok(data) = iter.parse(prefixs) {
                assert_eq!(data.get_prefix(), check[iter.current_index()].get(0));
                assert_eq!(data.get_name(), check[iter.current_index()].get(1));
                assert_eq!(data.get_value(), check[iter.current_index()].get(2));
                iter.skip();
            }

            iter.skip();
        }
        assert!(iter.reach_end());
    }

    #[test]
    fn test_parse_argument() {
        let prefixs: Vec<String> = ["--", "-", "+", "/"].iter().map(|&v|String::from(v)).collect();

        let test_cases = [
            ("--option", Some(("--", "option", None))),
            ("--option=1", Some(("--", "option", Some("1".to_owned())))),
            ("-o", Some(("-", "o", None))),
            ("+o", Some(("+", "o", None))),
            ("/o", Some(("/", "o", None))),
            ("-", None),
            ("-w=1=2", Some(("-", "w", Some("1=2".to_owned())))),
        ];

        for acase in &test_cases {
            if let Ok(a) = parse_argument(&Some(acase.0.to_owned()), &prefixs) {
                if let Some(atest) = &acase.1 {
                    assert_eq!(atest.0, a.get_prefix().unwrap().as_str());
                    assert_eq!(atest.1, a.get_name().unwrap().as_str());
                    assert_eq!(atest.2.as_ref(), a.get_value());
                }
            }
            else {
                assert_eq!(acase.1, None);
            }
        }
    }
}<|MERGE_RESOLUTION|>--- conflicted
+++ resolved
@@ -8,7 +8,6 @@
 
 /// `IndexIterator` iterate the arguments by index.
 /// It can access [`current`](IndexIterator::current) and [`next`](IndexIterator::next) argument at same time.
-<<<<<<< HEAD
 /// ```no_run
 /// use getopt_rs::arg::ArgIterator;
 /// use getopt_rs::arg::IndexIterator;
@@ -46,9 +45,6 @@
 /// assert!(ai.reach_end());
 /// ``` 
 #[async_trait]
-=======
-#[maybe_async::maybe_async(?Send)]
->>>>>>> bcf41881
 pub trait IndexIterator : Debug {
     /// Set [`std::iter::Iterator`] of arguments.
     fn set_args(&mut self, args: &mut dyn Iterator<Item = String>);
@@ -75,12 +71,8 @@
     fn skip(&mut self);
 
     /// Parsing current argument to [`Argument`]
-<<<<<<< HEAD
     #[cfg(not(feature="async"))]
     fn parse(&self, prefixs: &Vec<String>) -> Result<Argument>;
-=======
-    async fn parse(&self, prefixs: &Vec<String>) -> Result<Argument>;
->>>>>>> bcf41881
 
     /// Parsing current argument to [`Argument`]
     #[cfg(feature="async")]
@@ -161,11 +153,7 @@
     }
 }
 
-<<<<<<< HEAD
 #[async_trait]
-=======
-#[maybe_async::maybe_async(?Send)]
->>>>>>> bcf41881
 impl IndexIterator for ArgIterator {
     fn set_args(&mut self, args: &mut dyn std::iter::Iterator<Item = String>) {
         self.args = args.map(|s|s).collect();
@@ -206,14 +194,9 @@
         self.index += 1;
     }
 
-<<<<<<< HEAD
     #[cfg(not(feature="async"))]
     fn parse(&self, prefixs: &Vec<String>) -> Result<Argument> {
         parse_argument(self.current(), prefixs)
-=======
-    async fn parse(&self, prefixs: &Vec<String>) -> Result<Argument> {
-        parse_argument(self.current(), prefixs).await
->>>>>>> bcf41881
     }
 
     #[cfg(feature="async")]
@@ -228,24 +211,21 @@
     }
 }
 
-<<<<<<< HEAD
+/// Parsing the string to [`Argument`].
+/// The given `prefixs` need be sorted by length in descending order.
 #[cfg(feature="async")]
 pub async fn parse_argument(s: &Option<String>, prefixs: &Vec<String>) -> Result<Argument> {
     parse_argument_impl(s, prefixs)
 }
 
+/// Parsing the string to [`Argument`].
+/// The given `prefixs` need be sorted by length in descending order.
 #[cfg(not(feature="async"))]
 pub fn parse_argument(s: &Option<String>, prefixs: &Vec<String>) -> Result<Argument> {
     parse_argument_impl(s, prefixs)
 }
 
 fn parse_argument_impl(s: &Option<String>, prefixs: &Vec<String>) -> Result<Argument> {
-=======
-/// Parsing the string to [`Argument`].
-/// The given `prefixs` need be sorted by length in descending order.
-#[maybe_async::maybe_async]
-pub async fn parse_argument(s: &Option<String>, prefixs: &Vec<String>) -> Result<Argument> {
->>>>>>> bcf41881
     match s {
         Some(s) => {
             const SPLIT: &'static str = "=";
